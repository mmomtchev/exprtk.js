{
  "main": "lib/binding.js",
  "dependencies": {
    "@mapbox/node-pre-gyp": "^1.0.8",
    "@mmomtchev/node-pre-gyp-github": "^2.0.3",
    "node-addon-api": "^1.1.0"
  },
  "scripts": {
    "install": "node-pre-gyp install --fallback-to-build",
    "test": "mocha",
    "lint": "clang-format -i src/*.cc src/*.h && eslint lib/*.js test/*.js bench/*.js scripts/*.js",
    "bench": "node bench/bench.js",
    "doc": "documentation readme --section=API --config=documentation.yml src/*.cc lib/binding.js",
    "preversion": "npm run lint && npm run test && npm run doc && git add README.md",
    "version": "git add package.json",
    "postversion": "git push && git push --tags && node ./scripts/publish-packages.js",
    "gcov": "mkdir -p coverage && cd coverage && gcov -o ../build/Debug/obj.target/exprtk.js/src ../src/*",
    "codecov": "cd coverage && curl -s https://codecov.io/bash | bash"
  },
  "name": "exprtk.js",
  "version": "2.0.0",
  "description": "JS Mathematical Expression Toolkit Library",
  "repository": {
    "type": "git",
    "url": "git+https://github.com/mmomtchev/exprtk.js.git"
  },
  "keywords": [
    "node.js",
    "math",
    "multithreading"
  ],
  "author": "Momtchil Momtchev <momtchil@momtchev.com>",
  "license": "ISC",
  "bugs": {
    "url": "https://github.com/mmomtchev/exprtk.js/issues"
  },
  "homepage": "https://github.com/mmomtchev/exprtk.js#readme",
  "binary": {
    "module_name": "exprtk.js",
    "module_path": "./lib/binding/{platform}-{arch}",
    "remote_path": "v{version}",
    "host": "https://github.com/mmomtchev/exprtk.js/releases/download/",
    "package_name": "{platform}-{arch}.tar.gz",
    "hosting": {
      "provider": "github",
      "repo": "mmomtchev/exprtk.js"
    }
  },
  "devDependencies": {
    "@mmomtchev/documentation": "^14.0.0",
    "@octokit/core": "^3.5.1",
    "@types/chai": "^4.3.0",
    "@types/chai-as-promised": "^7.1.5",
    "@types/mocha": "^9.0.0",
    "@types/node": "^17.0.13",
<<<<<<< HEAD
    "@typescript-eslint/eslint-plugin": "^5.10.1",
    "@typescript-eslint/parser": "^5.10.2",
=======
    "@typescript-eslint/eslint-plugin": "^5.10.2",
    "@typescript-eslint/parser": "^5.10.1",
>>>>>>> 3bfdfed3
    "benny": "^3.7.1",
    "chai": "^4.3.6",
    "chai-as-promised": "^7.1.1",
    "documentation-polyglot": "^1.0.0",
    "eslint": "^8.8.0",
    "eslint-plugin-array-func": "^3.1.7",
    "eslint-plugin-mocha": "^10.0.3",
    "eslint-plugin-prefer-arrow": "^1.2.3",
    "mocha": "^9.2.0",
    "node-gyp": "^8.4.1",
    "ts-node": "^10.4.0",
    "typescript": "^4.5.4"
  }
}<|MERGE_RESOLUTION|>--- conflicted
+++ resolved
@@ -53,13 +53,10 @@
     "@types/chai-as-promised": "^7.1.5",
     "@types/mocha": "^9.0.0",
     "@types/node": "^17.0.13",
-<<<<<<< HEAD
     "@typescript-eslint/eslint-plugin": "^5.10.1",
     "@typescript-eslint/parser": "^5.10.2",
-=======
     "@typescript-eslint/eslint-plugin": "^5.10.2",
-    "@typescript-eslint/parser": "^5.10.1",
->>>>>>> 3bfdfed3
+    "@typescript-eslint/parser": "^5.10.2",
     "benny": "^3.7.1",
     "chai": "^4.3.6",
     "chai-as-promised": "^7.1.1",
