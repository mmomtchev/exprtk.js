--- conflicted
+++ resolved
@@ -53,13 +53,8 @@
     "@types/chai-as-promised": "^7.1.5",
     "@types/mocha": "^9.0.0",
     "@types/node": "^17.0.7",
-<<<<<<< HEAD
     "@typescript-eslint/eslint-plugin": "^5.10.1",
-    "@typescript-eslint/parser": "^5.9.0",
-=======
-    "@typescript-eslint/eslint-plugin": "^5.9.0",
     "@typescript-eslint/parser": "^5.10.1",
->>>>>>> 61c46a97
     "benny": "^3.7.1",
     "chai": "^4.3.4",
     "chai-as-promised": "^7.1.1",
