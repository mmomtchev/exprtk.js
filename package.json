--- conflicted
+++ resolved
@@ -54,15 +54,9 @@
     "@types/chai": "^4.3.0",
     "@types/chai-as-promised": "^7.1.5",
     "@types/mocha": "^9.0.0",
-<<<<<<< HEAD
     "@types/node": "^17.0.19",
-    "@typescript-eslint/eslint-plugin": "^5.10.2",
-    "@typescript-eslint/parser": "^5.10.2",
-=======
-    "@types/node": "^17.0.13",
     "@typescript-eslint/eslint-plugin": "^5.12.1",
     "@typescript-eslint/parser": "^5.12.1",
->>>>>>> 00c297af
     "benny": "^3.7.1",
     "c8": "^7.11.0",
     "chai": "^4.3.6",
